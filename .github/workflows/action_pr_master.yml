--- conflicted
+++ resolved
@@ -43,11 +43,7 @@
       # run unit tests
       - name: Run Unit Tests
         run: |
-<<<<<<< HEAD
-          cd $GITHUB_WORKSPACE / tests
-=======
           cd $GITHUB_WORKSPACE/tests
->>>>>>> 3cb8f14e
           poetry run pytest ./unit -v --junitxml=junit/pypoker-unit-test-results.xml
 
       # Upload Test Artifacts
